--- conflicted
+++ resolved
@@ -3,10 +3,6 @@
 import numpy as np
 from si.metrics.accuracy import accuracy
 from si.metrics.mse import mse
-<<<<<<< HEAD
-from si.metrics.rmse import rmse
-=======
->>>>>>> f703c239
 from si.statistics.sigmoid_function import sigmoid_function
 
 class TestMetrics(TestCase):
@@ -26,25 +22,6 @@
         self.assertTrue(round(mse(y_true, y_pred), 3)==0.004)
         
 
-<<<<<<< HEAD
-    def test_rmse(self):
-        # Test 1: Perfect prediction (RMSE should be 0)
-        y_true = np.array([1, 2, 3, 4, 5])
-        y_pred = np.array([1, 2, 3, 4, 5])
-        self.assertEqual(rmse(y_true, y_pred), 0.0)
-
-        # Test 2: Larger differences (RMSE should reflect larger error)
-        y_true = np.array([1, 2, 3, 4, 5])
-        y_pred = np.array([2, 3, 4, 5, 6])
-        self.assertEqual(round(rmse(y_true, y_pred), 3), 1.0)
-
-    def test_sigmoid_function(self):
-        # Test: Sigmoid function should return values between 0 and 1
-        Y = np.array([1, 2, 3])
-
-        self.assertTrue(all(sigmoid_function(Y) > 0))
-        self.assertTrue(all(sigmoid_function(Y) < 1))
-=======
     def test_sigmoid_function(self):
 
         x = np.array([1.9, 10.4, 75])
@@ -52,5 +29,4 @@
         x_sigmoid = sigmoid_function(x)
 
         self.assertTrue(all(x_sigmoid >= 0))
-        self.assertTrue(all(x_sigmoid <= 1))
->>>>>>> f703c239
+        self.assertTrue(all(x_sigmoid <= 1))