from abc import ABCMeta, abstractmethod
import copy

import numpy as np


class Layer(metaclass=ABCMeta):

    @abstractmethod
    def forward_propagation(self, input):
        raise NotImplementedError
    
    @abstractmethod
    def backward_propagation(self, error):
        raise NotImplementedError
    
    @abstractmethod
    def output_shape(self):
        raise NotImplementedError
    
    @abstractmethod
    def parameters(self):
        raise NotImplementedError
    
    def set_input_shape(self, input_shape):
        self._input_shape = input_shape

    def input_shape(self):
        return self._input_shape
    
    def layer_name(self):
        return self.__class__.__name__
    
class DenseLayer(Layer):
    """
    Dense layer of a neural network.
    """

    def __init__(self, n_units: int, input_shape: tuple = None):
        """
        Initialize the dense layer.

        Parameters
        ----------
        n_units: int
            The number of units of the layer, aka the number of neurons, aka the dimensionality of the output space.
        input_shape: tuple
            The shape of the input to the layer.
        """
        super().__init__()
        self.n_units = n_units
        self._input_shape = input_shape

        self.input = None
        self.output = None
        self.weights = None
        self.biases = None

    def initialize(self, optimizer: Optimizer) -> 'DenseLayer':
        # initialize weights from a 0 centered uniform distribution [-0.5, 0.5)
        self.weights = np.random.rand(self.input_shape()[0], self.n_units) - 0.5
        # initialize biases to 0
        self.biases = np.zeros((1, self.n_units))
        self.w_opt = copy.deepcopy(optimizer)
        self.b_opt = copy.deepcopy(optimizer)
        return self

    def parameters(self) -> int:
        """
        Returns the number of parameters of the layer.

        Returns
        -------
        int
            The number of parameters of the layer.
        """
        return np.prod(self.weights.shape) + np.prod(self.biases.shape)

    def forward_propagation(self, input: np.ndarray, training: bool) -> np.ndarray:
        """
        Perform forward propagation on the given input.

        Parameters
        ----------
        input: numpy.ndarray
            The input to the layer.
        training: bool
            Whether the layer is in training mode or in inference mode.

        Returns
        -------
        numpy.ndarray
            The output of the layer.
        """
        self.input = input
        self.output = np.dot(self.input, self.weights) + self.biases
        return self.output
    
<<<<<<< HEAD
    def backward_propagation(self, error: np.ndarray) -> np.ndarray:    
        """
        Perform backward propagation on the given error.

        Parameters
        ----------
        error: numpy.ndarray
=======
    def backward_propagation(self, output_error: np.ndarray) -> float:
        """
        Perform backward propagation on the given output error.
        Computes the dE/dW, dE/dB for a given output_error=dE/dY.
        Returns input_error=dE/dX to feed the previous layer.

        Parameters
        ----------
        output_error: numpy.ndarray
>>>>>>> 12be571d
            The output error of the layer.

        Returns
        -------
<<<<<<< HEAD
        numpy.ndarray
            The imerror of the layer.
        """
        input_error = np.dot(output_error, self.weights.T)
        weights_error = np.dot(self.input.T, output_error)
        bias_error = np.sum(output_error, axis=0)
        self.b_opt.update(bias_error)
        self.w_opt.update(weights_error)
=======
        float
            The input error of the layer.
        """
        # computes the layer input error (the output error from the previous layer),
        # dE/dX, to pass on to the previous layer
        # SHAPES: (batch_size, input_columns) = (batch_size, output_columns) * (output_columns, input_columns)
        input_error = np.dot(output_error, self.weights.T)

        # computes the weight error: dE/dW = X.T * dE/dY
        # SHAPES: (input_columns, output_columns) = (input_columns, batch_size) * (batch_size, output_columns)
        weights_error = np.dot(self.input.T, output_error)
        # computes the bias error: dE/dB = dE/dY
        # SHAPES: (1, output_columns) = SUM over the rows of a matrix of shape (batch_size, output_columns)
        bias_error = np.sum(output_error, axis=0, keepdims=True)

        # updates parameters
        self.weights = self.w_opt.update(self.weights, weights_error)
        self.biases = self.b_opt.update(self.biases, bias_error)
        return input_error
    
    def output_shape(self) -> tuple:
        """
        Returns the shape of the output of the layer.

        Returns
        -------
        tuple
            The shape of the output of the layer.
        """
        return (self.n_units,) 
>>>>>>> 12be571d
<|MERGE_RESOLUTION|>--- conflicted
+++ resolved
@@ -96,15 +96,6 @@
         self.output = np.dot(self.input, self.weights) + self.biases
         return self.output
     
-<<<<<<< HEAD
-    def backward_propagation(self, error: np.ndarray) -> np.ndarray:    
-        """
-        Perform backward propagation on the given error.
-
-        Parameters
-        ----------
-        error: numpy.ndarray
-=======
     def backward_propagation(self, output_error: np.ndarray) -> float:
         """
         Perform backward propagation on the given output error.
@@ -114,21 +105,10 @@
         Parameters
         ----------
         output_error: numpy.ndarray
->>>>>>> 12be571d
             The output error of the layer.
 
         Returns
         -------
-<<<<<<< HEAD
-        numpy.ndarray
-            The imerror of the layer.
-        """
-        input_error = np.dot(output_error, self.weights.T)
-        weights_error = np.dot(self.input.T, output_error)
-        bias_error = np.sum(output_error, axis=0)
-        self.b_opt.update(bias_error)
-        self.w_opt.update(weights_error)
-=======
         float
             The input error of the layer.
         """
@@ -158,5 +138,4 @@
         tuple
             The shape of the output of the layer.
         """
-        return (self.n_units,) 
->>>>>>> 12be571d
+        return (self.n_units,) 